--- conflicted
+++ resolved
@@ -1,27 +1,12 @@
-<<<<<<< HEAD
 from abc import ABCMeta, abstractmethod
 from hashlib import sha256
 from math import ceil, floor, log2
 from os import urandom
 from typing import Any, List, Optional
-=======
-from hashlib import sha256
-from typing import List, Optional
->>>>>>> 64f7b4b7
 
 __author__ = "Harald Heckmann"
 __copyright__ = "Harald Heckmann"
 __license__ = "mit"
-
-<<<<<<< HEAD
-=======
-# Paper describing WOTS: https://eprint.iacr.org/2011/191.pdf
-class WOTS(object):
-    def __init__(w: int, hashalgo: List[int] = sha256, digestsize=256,
-                 privkey: Optional[List[bytes]] = None,
-                 pubkey: Optional[List[bytes]] = None):
-        # TODO
->>>>>>> 64f7b4b7
 
 # Abstract definition of OTS class
 class AbstractOTS(object, metaclass=ABCMeta):
@@ -174,7 +159,6 @@
 # Paper descirbing WOTS+: https://eprint.iacr.org/2017/965.pdf
 # "W-OTS+ – Shorter Signatures for Hash-BasedSignature Schemes"
 class WOTSPLUS(WOTS):
-<<<<<<< HEAD
     def __init__(self,
                  w_log2: int,
                  hash_class: Any = sha256,  # TODO: correct Type
@@ -182,10 +166,6 @@
                  digestsize: int = 256,
                  privkey: Optional[List[bytes]] = None,
                  pubkey: Optional[List[bytes]] = None,
-=======
-    def __init__(w: int, privkey: Optional[List[bytes]] = None,
-                 hashalgo: List[int] = sha256, digestsize=256,
->>>>>>> 64f7b4b7
                  seed: Optional[bytes] = None):
 
         super().__init__(w_log2, hash_class=hash_class,
